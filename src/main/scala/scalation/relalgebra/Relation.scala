--- conflicted
+++ resolved
@@ -20,11 +20,7 @@
 
 import java.io.{FileInputStream, FileOutputStream, ObjectInputStream, ObjectOutputStream, PrintWriter}
 
-<<<<<<< HEAD
-import scala.collection.immutable.{VectorBuilder, StringOps}
-=======
 import scala.collection.immutable.StringOps
->>>>>>> b75f06bb
 import scala.collection.mutable.{ArrayBuffer, Map}
 
 import scalation.linalgebra._
@@ -60,21 +56,12 @@
 
     //::::::::::::::::::::::::::::::::::::::::::::::::::::::::::::::::::::::::::
     /** Create a relation from a sequence of row/tuples.  These rows must be converted
-<<<<<<< HEAD
-      *  to columns.
-      *  @param name     the name of the relation
-      *  @param colName  the names of columns
-      *  @param row      the sequence of rows to be converted to columns for the columnar relation
-      *  @param key      the column number for the primary key (< 0 => no primary key)
-      */
-=======
      *  to columns.
      *  @param name     the name of the relation
      *  @param colName  the names of columns
      *  @param row      the sequence of rows to be converted to columns for the columnar relation
      *  @param key      the column number for the primary key (< 0 => no primary key)
      */
->>>>>>> b75f06bb
     def apply (name: String, colName: Seq [String], row: Seq [Row], key: Int): Relation =
     {
         val equivCol = Vector.fill [Vec] (colName.length)(null)
@@ -133,32 +120,6 @@
     {
         var first = true
         val lines = getFromURL_File (fileName)
-<<<<<<< HEAD
-        var r3: Relation = null
-        var colBuffer : Array[ArrayBuffer[String]] = null
-        var colName : Seq[String] = null
-        var newCol : Vector[Vec] = null
-        for (ln <- lines) {
-            if (first) {
-                colName = ln.split (eSep)
-                colBuffer = Array.ofDim(colName.length)
-//                colBuffer.foreach( buffer => buffer = new ArrayBuffer())
-                for (i <- 0 until colBuffer.length){
-                    colBuffer(i) = new ArrayBuffer()
-                }
-                first = false
-            } else {
-                //r3.add (r3.row (ln.split (eSep), domain))
-                val values = ln.split(eSep)
-                values.indices.foreach(i => {
-                    colBuffer(i) += values(i)
-                })
-            }
-        } // for
-        r3 = Relation (name, colName, colBuffer.indices.map(i => VectorS(colBuffer(i).toArray)).toVector, key, domain)
-        r3
-
-=======
         var colBuffer: Array [ArrayBuffer [String]] = null
         var colName: Seq [String] = null
         var newCol: Vector [Vec] = null
@@ -175,7 +136,6 @@
             } // if
         } // for
         Relation (name, colName, colBuffer.indices.map (i => VectorS (colBuffer(i).toArray)).toVector, key, domain)
->>>>>>> b75f06bb
     } // apply
 
     //:::::::::::::::::::::::::::::::::::::::::::::::::::::::::::::::::::::::::
@@ -769,14 +729,10 @@
     def row (i: Int): Row = col.map (Vec (_, i)).toVector
 
     //::::::::::::::::::::::::::::::::::::::::::::::::::::::::::::::::::::::::::
-<<<<<<< HEAD
-    /** Add 'tuple to 'this' relation as a new row.
-     *  Caveat: assumes the type of each column is determined by the first row
-=======
     /** Add 'tuple' to 'this' relation as a new row.
      *  FIX:  want an efficient, covariant, mutable data structue, but Array is invariant.
->>>>>>> b75f06bb
      *  @param tuple  an aggregation of columns values (new row)
+     *  @param typ    the string of corresponding types, e.g., "SDI"
      */
     def add (tuple: Row)
     {
@@ -788,24 +744,7 @@
                            println (s"add: for column $j of tuple $tuple"); throw cce
                    } // try
               ).toVector
-    } // add
-
-    //::::::::::::::::::::::::::::::::::::::::::::::::::::::::::::::::::::::::::
-    /** Add 'tuple to 'this' relation as a new row.
-      *  Type is determined by sampling values for columns
-      *  @param tuple  an aggregation of columns values (new row)
-      */
-    def add_2 (tuple: Row)
-    {
-        col = (for (j <- tuple.indices) yield
-        try {
-            Vec.:+ (col(j), StrNum(tuple(j).toString))
-        } catch {
-            case cce: ClassCastException =>
-                println (s"add: for column $j of tuple $tuple"); throw cce
-        } // try
-          ).toVector
-    } // add_2
+    } // add 
 
     //::::::::::::::::::::::::::::::::::::::::::::::::::::::::::::::::::::::::::
     /** Add 'tuple' to 'this' relation as a new row.
