
//::::::::::::::::::::::::::::::::::::::::::::::::::::::::::::::::::::::::::::::
/** @author  John Miller
 *  @version 1.2
 *  @date    Mon Nov 2 15:05:06 EDT 2009
 *  @see     LICENSE (MIT style license file). 
 */

package scalation.stat

import scala.math.{ceil, floor, min}
import scalation.linalgebra.{MatrixD, VectorD}
import scalation.random.Uniform
import scalation.scala2d.Colors._
import scalation.scala2d.Shapes.{BasicStroke, Graphics, Graphics2D}
import scalation.scala2d.{Line, Panel, Rectangle, VizFrame}

//::::::::::::::::::::::::::::::::::::::::::::::::::::::::::::::::::::::::::::::
/** The `Histogram` class takes a vector of values, counts the number of values
 *  in each of several intervals and displays the counts vertically in a
 *  histogram.
 *  @param value         the vector of values (want several per interval)
 *  @param numIntervals  the number of intervals (typically 5 to 100)
 *  @param _title        title of the histogram
 */
class Histogram (value: VectorD, numIntervals: Int, _title: String = "Histogram")
      extends VizFrame (_title, null)
{
<<<<<<< HEAD
        def canvas = new Canvas (getW, getH, value, numIntervals)
        getContentPane ().add (canvas)
        setVisible  (true)
=======
    /** Create a drawing canvas
     */
    val canvas = new Canvas (getW, getH, value, numIntervals)

    getContentPane ().add (canvas)
    setVisible (true)
>>>>>>> b75f06bb

    //::::::::::::::::::::::::::::::::::::::::::::::::::::::::::::::::::::::::::
    /** Convert a Histogram to a string.
     */
    override def toString = canvas.toString

} // Histogram class

<<<<<<< HEAD
class FramelessHistogram (frameW : Int, frameH : Int, value: VectorD, numIntervals: Int, _title: String = "Histogram") {
    def canvas = new Canvas(frameW, frameH, value, numIntervals)
}

    //::::::::::::::::::::::::::::::::::::::::::::::::::::::::::::::::::::::::::
/** Create a canvas on which to draw the histogram.
  */
class Canvas(frameW : Int, frameH : Int, value : VectorD, numIntervals : Int ) extends Panel
=======

//::::::::::::::::::::::::::::::::::::::::::::::::::::::::::::::::::::::::::
/** The `FramelessHistogram` class should be used in embedded applications.
 *  @param frameW        the width
 *  @param frameH        the height
 *  @param value         the vector of values (want several per interval)
 *  @param numIntervals  the number of intervals (typically 5 to 100)
 *  @param _title        title of the histogram
 */
class FramelessHistogram (frameW: Int, frameH: Int, value: VectorD, numIntervals: Int,
                         _title: String = "Histogram")
{
    //::::::::::::::::::::::::::::::::::::::::::::::::::::::::::::::::::::::::::
    /** Dynamically create and return a drawing canvas.
     */
    def canvas: Canvas = new Canvas (frameW, frameH, value, numIntervals)

} // FramelessHistogram class


//::::::::::::::::::::::::::::::::::::::::::::::::::::::::::::::::::::::::::
/** Create a canvas on which to draw the histogram.
 *  @param frameW        the width
 *  @param frameH        the height
 *  @param value         the vector of values (want several per interval)
 *  @param numIntervals  the number of intervals (typically 5 to 100)
 */
class Canvas (frameW: Int, frameH: Int, value: VectorD, numIntervals: Int)
      extends Panel
>>>>>>> b75f06bb
{
    private val EPSILON       = 1E-9
    private val offset        = 50
    private val baseX         = offset
    private val baseY         = frameH - offset
    private val minValue      = floor (value.min ())
    private val maxValue      = ceil (value.max () + EPSILON)
    private val intervalWidth = (maxValue - minValue) / numIntervals.toDouble  // + EPSILON
    private val histogram     = computeHistogram ()
    private val maxHistogram  = histogram.max ()
    private val c             = computeCoordinates ()
    private val bar           = Rectangle ()
    private val axis          = Line ()

    setBackground (white)

    //::::::::::::::::::::::::::::::::::::::::::::::::::::::::::::::::::::::::::
    /** Paint the canvas by drawing the rectangles (vertical bars) making up
<<<<<<< HEAD
      *  the histogram.
      *  @param gr  low-res graphics environment
      */
=======
     *  the histogram.
     *  @param gr  low-res graphics environment
     */
>>>>>>> b75f06bb
    override def paintComponent (gr: Graphics)
    {
        super.paintComponent (gr)
        val g2d = gr.asInstanceOf [Graphics2D]            // use hi-res

        var x_pos = 0
        var y_pos = 0
        var step  = 0.0

        //:: Draw the axes

        g2d.setPaint (black)
        g2d.setStroke (new BasicStroke (2.0f))
        axis.setLine (baseX - 1, baseY + 1, baseX + 10 + frameW - 2 * offset, baseY + 1)
        g2d.draw (axis)
        axis.setLine (baseX - 1, offset - 10, baseX - 1, baseY + 1)
        g2d.draw (axis)

        //:: Draw the labels on the axes

        y_pos = baseY + 15
        step  = (maxValue - minValue) / 10.0
        for (j <- 0 to 10) {
            val x_val = clip (minValue + j * step)
<<<<<<< HEAD
            x_pos = offset - 8 + j * (frameW - 2 * offset) / 10
=======
            x_pos = offset - 8 + j * (frameW - 2 * offset) / 10 
>>>>>>> b75f06bb
            g2d.drawString (x_val, x_pos, y_pos)
        } // for

        x_pos = baseX - 30
        for (j <- 0 to 20) {
            val y_val = clip ((20 - j) * maxHistogram / 20)
<<<<<<< HEAD
            y_pos = offset + 2 + j * (frameH - 2 * offset) / 20
=======
            y_pos = offset + 2 + j * (frameH - 2 * offset) / 20 
>>>>>>> b75f06bb
            g2d.drawString (y_val, x_pos, y_pos)
        } // for

        //:: Draw the bars making up the histogram

        for (p <- c) {
            bar.setFrame (p(0), p(1), p(2), p(3))    // x, y, w, h
            g2d.setPaint (blue)
            g2d.fill (bar)
            g2d.setPaint (black)
            g2d.draw (bar)
        } // for
    } // paintComponent

    //::::::::::::::::::::::::::::::::::::::::::::::::::::::::::::::::::::::::::
    /** Convert value to string and cut out the first four characters.
      *  @param x  the value to convert and cut
      */
    def clip (x: Double): String =
    {
        val s = x.toString
        s.substring (0, min (s.length, 4))
    } // clip

    //::::::::::::::::::::::::::::::::::::::::::::::::::::::::::::::::::::::::::
    /** Compute the counts for each interval in the histogram.
      */
    def computeHistogram (): VectorD =
    {
        val h = new VectorD (numIntervals)
        for (x <- value) h((floor ((x - minValue) / intervalWidth)).toInt) += 1
        h
    } // computeHistogram

    //::::::::::::::::::::::::::::::::::::::::::::::::::::::::::::::::::::::::::
    /** Compute coordinates (x, y, w, h) for each of bars used to draw the histogram.
      */
    def computeCoordinates (): MatrixD =
    {
        val c      = new MatrixD (numIntervals, 4)
        val w      = (frameW - 2 * offset) / numIntervals.toDouble
        val scale  = (baseY - offset) / maxHistogram

        for (i <- 0 until numIntervals) {
            val h = histogram(i) * scale
            c(i) = VectorD (baseX + i * w, baseY.toDouble - h, w, h)
        } // for
        c
    } // computeCoordinates

    //::::::::::::::::::::::::::::::::::::::::::::::::::::::::::::::::::::::::::
    /** Convert a Histogram to a string.
      */
    override def toString = histogram.toString

} // Canvas class
<<<<<<< HEAD



=======
>>>>>>> b75f06bb


//::::::::::::::::::::::::::::::::::::::::::::::::::::::::::::::::::::::::::::::
/** The `HistogramTest` object is used to test the `Histogram` class.
 *  As 'k' increases, the sum of Uniform approaches Normal.
 *  > run-main scalation.stat.HistogramTest
 */
object HistogramTest extends App
{
    val intervals  = 100
    val samples    = 40000
    val k          = 2               // number of Uniform RV to add up

    val uniformRV   = Uniform (0, 1)
    val uniformDist = new VectorD (samples)
    for (i <- 0 until samples) {
        var sum = 0.0
        for (j <- 0 until k) sum += uniformRV.gen
        uniformDist(i) = sum
    } // for
   
    val h1 = new Histogram (uniformDist, intervals, "Histogram for Sum of Uniform")
    println ("histogram = " + h1)

    val normalRV   = Normal (0, 1)
    val normalDist = new VectorD (samples)
    for (i <- 0 until samples) normalDist(i) = normalRV.gen

    val h2 = new Histogram (normalDist, intervals, "Histogram for Normal")
    println ("histogram = " + h2)

/***
    val h3 = new Histogram (VectorD (0.0, 2.0, 3.0, 4.0, 4.5, 5.0, 5.5, 6.0, 6.5, 7.0, 8.0, 9.0),
                            5, "Simple Histogram")
    println ("histogram = " + h3)
***/

} // HistogramTest object
<|MERGE_RESOLUTION|>--- conflicted
+++ resolved
@@ -8,12 +8,14 @@
 
 package scalation.stat
 
-import scala.math.{ceil, floor, min}
+import math.{ceil, floor, min, round}
+
 import scalation.linalgebra.{MatrixD, VectorD}
-import scalation.random.Uniform
+import scalation.random.{Normal, Uniform}
+import scalation.scala2d.{Panel, VizFrame}
+import scalation.scala2d.{Line, Rectangle}
 import scalation.scala2d.Colors._
-import scalation.scala2d.Shapes.{BasicStroke, Graphics, Graphics2D}
-import scalation.scala2d.{Line, Panel, Rectangle, VizFrame}
+import scalation.scala2d.Shapes.{BasicStroke, Dimension, Graphics, Graphics2D}
 
 //::::::::::::::::::::::::::::::::::::::::::::::::::::::::::::::::::::::::::::::
 /** The `Histogram` class takes a vector of values, counts the number of values
@@ -26,18 +28,12 @@
 class Histogram (value: VectorD, numIntervals: Int, _title: String = "Histogram")
       extends VizFrame (_title, null)
 {
-<<<<<<< HEAD
-        def canvas = new Canvas (getW, getH, value, numIntervals)
-        getContentPane ().add (canvas)
-        setVisible  (true)
-=======
     /** Create a drawing canvas
      */
     val canvas = new Canvas (getW, getH, value, numIntervals)
 
     getContentPane ().add (canvas)
     setVisible (true)
->>>>>>> b75f06bb
 
     //::::::::::::::::::::::::::::::::::::::::::::::::::::::::::::::::::::::::::
     /** Convert a Histogram to a string.
@@ -46,16 +42,6 @@
 
 } // Histogram class
 
-<<<<<<< HEAD
-class FramelessHistogram (frameW : Int, frameH : Int, value: VectorD, numIntervals: Int, _title: String = "Histogram") {
-    def canvas = new Canvas(frameW, frameH, value, numIntervals)
-}
-
-    //::::::::::::::::::::::::::::::::::::::::::::::::::::::::::::::::::::::::::
-/** Create a canvas on which to draw the histogram.
-  */
-class Canvas(frameW : Int, frameH : Int, value : VectorD, numIntervals : Int ) extends Panel
-=======
 
 //::::::::::::::::::::::::::::::::::::::::::::::::::::::::::::::::::::::::::
 /** The `FramelessHistogram` class should be used in embedded applications.
@@ -85,7 +71,6 @@
  */
 class Canvas (frameW: Int, frameH: Int, value: VectorD, numIntervals: Int)
       extends Panel
->>>>>>> b75f06bb
 {
     private val EPSILON       = 1E-9
     private val offset        = 50
@@ -104,15 +89,9 @@
 
     //::::::::::::::::::::::::::::::::::::::::::::::::::::::::::::::::::::::::::
     /** Paint the canvas by drawing the rectangles (vertical bars) making up
-<<<<<<< HEAD
-      *  the histogram.
-      *  @param gr  low-res graphics environment
-      */
-=======
      *  the histogram.
      *  @param gr  low-res graphics environment
      */
->>>>>>> b75f06bb
     override def paintComponent (gr: Graphics)
     {
         super.paintComponent (gr)
@@ -137,22 +116,14 @@
         step  = (maxValue - minValue) / 10.0
         for (j <- 0 to 10) {
             val x_val = clip (minValue + j * step)
-<<<<<<< HEAD
-            x_pos = offset - 8 + j * (frameW - 2 * offset) / 10
-=======
             x_pos = offset - 8 + j * (frameW - 2 * offset) / 10 
->>>>>>> b75f06bb
             g2d.drawString (x_val, x_pos, y_pos)
         } // for
 
         x_pos = baseX - 30
         for (j <- 0 to 20) {
             val y_val = clip ((20 - j) * maxHistogram / 20)
-<<<<<<< HEAD
-            y_pos = offset + 2 + j * (frameH - 2 * offset) / 20
-=======
             y_pos = offset + 2 + j * (frameH - 2 * offset) / 20 
->>>>>>> b75f06bb
             g2d.drawString (y_val, x_pos, y_pos)
         } // for
 
@@ -169,17 +140,17 @@
 
     //::::::::::::::::::::::::::::::::::::::::::::::::::::::::::::::::::::::::::
     /** Convert value to string and cut out the first four characters.
-      *  @param x  the value to convert and cut
-      */
+     *  @param x  the value to convert and cut
+     */
     def clip (x: Double): String =
     {
-        val s = x.toString
+        val s = x.toString 
         s.substring (0, min (s.length, 4))
     } // clip
 
     //::::::::::::::::::::::::::::::::::::::::::::::::::::::::::::::::::::::::::
     /** Compute the counts for each interval in the histogram.
-      */
+     */
     def computeHistogram (): VectorD =
     {
         val h = new VectorD (numIntervals)
@@ -189,7 +160,7 @@
 
     //::::::::::::::::::::::::::::::::::::::::::::::::::::::::::::::::::::::::::
     /** Compute coordinates (x, y, w, h) for each of bars used to draw the histogram.
-      */
+     */
     def computeCoordinates (): MatrixD =
     {
         val c      = new MatrixD (numIntervals, 4)
@@ -205,16 +176,10 @@
 
     //::::::::::::::::::::::::::::::::::::::::::::::::::::::::::::::::::::::::::
     /** Convert a Histogram to a string.
-      */
+     */
     override def toString = histogram.toString
 
 } // Canvas class
-<<<<<<< HEAD
-
-
-
-=======
->>>>>>> b75f06bb
 
 
 //::::::::::::::::::::::::::::::::::::::::::::::::::::::::::::::::::::::::::::::
